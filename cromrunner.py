import argparse
import subprocess
import os
import random
import string
from collections import defaultdict
import multiprocessing as mp

INPUT_TAG = "INPUT_TAG"
CROMWELL_TAG = "CROMWELL_TAG"
CONFIG_TAG = "CONFIG_TAG"
WDL_TAG = "WDL_TAG"

SWARM_FILE_TAG = "SWARM_FILE_TAG"
SWARM_TIME_TAG = "TIME_TAG"
SWARM_MODULE_TAG = "MODULE_TAG"

BASE_CROMWELL_INVOCATION = "java " + CONFIG_TAG + " -jar " +  CROMWELL_TAG + " run -i " + INPUT_TAG + " WDL_TAG"

BASE_SWARM_SUBMIT = "swarm --verbose 3 " +  SWARM_MODULE_TAG + " " + SWARM_TIME_TAG + " -t 3 -g 12 -f " + SWARM_FILE_TAG

def get_verified_absolute_path(path: str) -> str:
    """Verify and return absolute path of argument.
    Args:
        path : Relative/absolute path
    Returns:
        Absolute path
    """
    installed_path = os.path.abspath(path)
    if not os.path.exists(installed_path):
        raise RuntimeError("The requested path does not exist:{}".format(installed_path))
    return installed_path

def get_random_string(length: int) -> str:
    """
    Return a string of <length> random uppercase letters
    """
    return "".join(random.choice(string.ascii_uppercase) for i in range(0, length))

def write_to_tmp_file(filename: str, s: str) -> None:
    with open(filename, "w") as ofi:
        ofi.write(s)
    return

class WorkResult:
    def __init__(self):
        self.cromwell_log: str = None
        self.std_err_files: list = None
        self.std_out_files: list = None
        self.return_code: int = -1
        self.run_output_path: str = None
        self.inputs_json: str = "{}"
        self.outputs_json: str = "{}"

class WorkInstance:
    def __init__(self):
        self.cromwell_config_path: str = None
        self.cromwell_path: str = None
        self.wdl_path: str = None
    
        self.inputs_directory_path: str = None
        self.input_template_map: defaultdict(str) = {}
        self.input_template_json: str = None ## JSON string
        self.input_json: str = "{}" ## JSON string
        self.input_json_path: str = None
        self.rand_id: str = None
        ## A string of the form "java CONFIG_TAG -jar CROMWELL_TAG run -i INPUT_TAG WDL_TAG"
        ## should be filled by the CromRunner instance
        self.cromwell_invocation: str = None
        self.stderr: str = None
        self.stdout: str = None

    def set_rand_id(self):
        self.rand_id = get_random_string(16)

    def set_stderr_stdout(self):
        if self.rand_id is None:
            self.set_rand_id()
        p = get_verified_absolute_path(self.inputs_directory_path)
        self.stderr = p + "/" + self.rand_id + ".stderr.txt"
        self.stdout = p + "/" + self.rand_id + ".stdout.txt"
    
    def create_inputs(self):
        """
        Replace the placeholder tags in input_json with values from the input_template_map dictionary
        and write the resulting JSON to a temporary file with a unique name.
        """
        ## Get a random ID to use for writing inputs to a file.
        if self.rand_id is None:
            self.set_rand_id()
        ## Substitute inputs from a single manifest line for templated tags
        ## in inputs.
        self.input_json = self.input_template_json
        for i in self.input_template_map:
            self.input_json = self.input_json.replace( "<" + i + ">", self.input_template_map[i])
        
        p = get_verified_absolute_path(self.inputs_directory_path)
        outfile = p + "/" + self.rand_id + ".inputs.json"
        self.input_json_path = outfile
        with open(self.input_json_path, "w") as output:
            output.write(self.input_json)

        get_verified_absolute_path(self.input_json_path)
        return self.input_json_path

    def create_run_string(self):
        """
        Create a basic cromwell CLI invocation that will be passed to each WorkInstance.
        Creates the paths to cromwell, config, a tag for the input file, and a tag for the WDL
        """
        if self.cromwell_invocation is None:
            print("Error: cromwell base template must not be empty")
            exit(9)
        self.cromwell_invocation = self.cromwell_invocation.replace("INPUT_TAG", self.input_json_path)
        return self.cromwell_invocation

    def prepare_run(self):
        self.create_inputs()
        self.set_stderr_stdout()
        self.create_run_string()
        return None
    
    def run(self) -> WorkResult:
        #self.prepare_run()
        try:
            with open(self.stdout, "w") as stdout_file, \
                open(self.stderr, "w") as stderr_file:
                subprocess.call(self.cromwell_invocation, shell=True, stdout=stdout_file, stderr=stderr_file)
        except(KeyboardInterrupt, Exception):
            raise KeyboardInterrupt
        return None

    def output(self):
        return

def _wrapper_func(task: WorkInstance):
    try:
        task.run()
    except(KeyboardInterrupt, Exception):
        raise KeyboardInterrupt
    return None

class CromRunner:
    """
    A server class for running multiple instances of cromwell.
    Manages a list of WorkInstances, each of which is an instantiation of Cromwell
    running a single WDL on a single input, taken from the lines of the input manifest file.
    """
    def __init__(self):
        self.available_backends = ["local", "swarm", "stage"]
        self.server_max_runtime_minutes: int = 24 * 60
        self.slurm_base_command: str = None
        
        self.swarm_base_command: str = None
        self.swarm_file: str = None
        self.swarm_submit: str = None
        self.swarm_modules: str = None

        self.work_instances: list = []
        self.max_simultaneous_instances: int = None
        self.results: list
        self.backend: str = None
        self.nthreads: int = 4

        self.input_manifest_path: str
        self.input_manifest_delim: str = ","
        self.input_template_path: str = None
        self.input_template: str = None
        self.wdl_path: str = None

        self.cromwell_path: str = None
        self.cromwell_config_path: str = None
        self.cromwell_invocation_template: str = BASE_CROMWELL_INVOCATION
        self.cromwell_invocation: str = ""

        self.input_tmp_dir_path: str = None
        self.dir_prefix: str = None

        self.input_manifest_header: list = None

        self.max_input_lines = 64000

    def init(self, args):
        self.cromwell_path = get_verified_absolute_path(args.cromwell_path)
        self.input_manifest_path = get_verified_absolute_path(args.manifest)
        self.nthreads = args.threads
        self.wdl_path = get_verified_absolute_path(args.wdl)
        self.input_template_path = get_verified_absolute_path(args.template)
        self.cromwell_config_path = None if args.config is None else get_verified_absolute_path(args.config)
        self.swarm_modules_string = "" if args.modules is None else "--module " + args.modules
        self.dir_prefix = args.prefix

    def get_config_target(self):
        if self.cromwell_config_path is not None:
            return "-Dconfig.file=" + get_verified_absolute_path(self.cromwell_config_path)
        return ""

    def create_tmp_dir(self):
        rand_one = get_random_string(8)
        rand_two = get_random_string(8)
        rand_three = get_random_string(8)
        
        self.input_tmp_dir_path = "-".join([ self.dir_prefix, rand_one, rand_two, rand_three])
        os.mkdir(self.input_tmp_dir_path)
        return self.input_tmp_dir_path
        
    def create_cromwell_base_instantiation(self):
        """
        Create a basic cromwell CLI invocation that will be passed to each WorkInstance.
        Creates the paths to cromwell, config, a tag for the input file, and a tag for the WDL
        """
        self.cromwell_invocation = self.cromwell_invocation_template
        self.cromwell_invocation = self.cromwell_invocation.replace("CONFIG_TAG", self.get_config_target())
        self.cromwell_invocation = self.cromwell_invocation.replace("CROMWELL_TAG", self.cromwell_path)
        self.cromwell_invocation = self.cromwell_invocation.replace("WDL_TAG", self.wdl_path)
        return self.cromwell_invocation
    
    def load_inputs_template(self):
        with open(self.input_template_path, "r") as ifi:
            self.input_template = ifi.read()
        return self.input_template

    def create_work_instances(self):
        
        ## Create the base cromwell CLI invocation
        crom_base = self.create_cromwell_base_instantiation()

        ## Set up the input template header
        ## and iterate over each line in the input manifest,
        ## creating a new work instance for each line
        input_lines_read = 0
        with open(self.input_manifest_path, "r") as manifest:
            for line in manifest:
                line = line.strip()
                splits = line.split(self.input_manifest_delim)
                if input_lines_read == 0:
                    self.input_manifest_header = splits
                else:
                    work = WorkInstance()
                    work.inputs_directory_path = self.input_tmp_dir_path
                    work.cromwell_path = self.cromwell_path
                    work.wdl_path = self.wdl_path

                    work.input_template_json = self.load_inputs_template()

                    work.cromwell_config_path = self.get_config_target()

                    work.cromwell_invocation = crom_base

                    for i in range(0, len(self.input_manifest_header)):
                         work.input_template_map[self.input_manifest_header[i]] = splits[i]
                    self.work_instances.append(work)
                input_lines_read += 1
                if input_lines_read > self.max_input_lines:
                    print("ERROR: number of inputs exceeds maximum allowable number (" + self.max_input_lines + ").")
                    exit(9)
        print("Loaded " + str(len(self.work_instances)) + " work units.")

    def prepare_work_for_run(self):
        for w in self.work_instances:
            w.prepare_run()

    def run_slurm(self):
        """
        Run a CromRunner server that submits one SLURM job
        per WorkInstance.
        """
        return

    def run_local(self):
        pool = mp.Pool(self.nthreads)
        try:
            ret = pool.map_async(_wrapper_func, self.work_instances).get(10000)
        except (KeyboardInterrupt):
            pool.terminate()
            exit(9)
        return

    def run_stage(self):
        for w in self.work_instances:
            w.prepare_run()
        submit_script = get_verified_absolute_path(self.input_tmp_dir_path) + "/cromwell_tasks.sh"
        with open(submit_script, "w") as bash_output:
            for w in self.work_instances:
                bash_output.write(w.cromwell_invocation + "\n")
        return

    def create_swarm_submit_string(self):
        ## TODO: replace time with a parameter, link to CLI, and set a reasonable default
        swarm_submit_string = BASE_SWARM_SUBMIT.replace(SWARM_TIME_TAG, "--time 36:00:00")
        swarm_submit_string = swarm_submit_string.replace(SWARM_MODULE_TAG, self.swarm_modules_string)
        return swarm_submit_string

    def run_swarm(self):
        """
        Run a CromRunner server that launches a SWARM job to handle
        all WorkInstances.
        """

        ## Step one: write the swarm file
        self.swarm_file = get_verified_absolute_path(self.input_tmp_dir_path) + "/swarm_tasks.txt"
        with open(self.swarm_file, "w") as sfi:
            for work in self.work_instances:
                work.prepare_run()
                sfi.write(work.cromwell_invocation + "\n")
        os.chmod(self.swarm_file, 0o666)

        ## Step two: write a submission script for the swarm job.
        submit_string = self.create_swarm_submit_string()
        self.swarm_submit = get_verified_absolute_path(self.input_tmp_dir_path) + "/swarm_submit.sh"
        submit_string = submit_string.replace(SWARM_FILE_TAG, self.swarm_file)
        with open(self.swarm_submit, "w") as sfi:
            sfi.write("#!/usr/bin/env bash\n")
            sfi.write(submit_string + "\n")
        os.chmod(self.swarm_submit, 0o777)
        return self.swarm_submit

    def run_gcp(self):
        """
        Launch a CromRunner server that launches jobs on Google Cloud.
        """
        return

    def __uptime(self) -> int:
        """
        Get the current uptime in minutes
        """
        return


def run_cromwell(work_instances: list) -> list:
    """
    Given a list of WorkInstances, run cromwell, once per instance.
    Return a list of WorkResults, one per instance
    """
    return

def get_args():
    parser = argparse.ArgumentParser()
<<<<<<< HEAD
    parser.add_argument("-C", "--cromwell-path",
            type=str, dest="cromwell_path", default="cromwell.jar", required=False)
    parser.add_argument("-t", "--input-template",
            dest="template", help="Template file for WDL inputs.", required=True, type=str)
    parser.add_argument("--config", dest="config",
            help="An optional Cromwell config file.", required=False, type=str, default=None)
    parser.add_argument("-w", "--wdl", dest="wdl",
            help="A WDL script that defines a workflow.", required=True, type=str)
    parser.add_argument("-i", "--input-manifest",
            dest="manifest", help="A file containing inputs per instantiation, one per line, delimiter-separated, with a header that corresponds to templated input tags.", required=True, type=str)
    parser.add_argument("-d", "--delimiter",
            help="The delimiter used for input args in the input-file.", default=",", type=str, required=False)
    parser.add_argument("-n", "--num-concurrent-cromwells",
            dest="threads", help="The number of cromwell instances to spawn at one time (only applicable on local backend).", required=False, type=int, default=4)
    parser.add_argument("-B", "--backend",
            dest="backend", required=False,
            help="A backend to use for launching each cromwell instance (local or swarm). [None, no work is done]", default=None)
    parser.add_argument("--modules",
            dest="modules", help="The modules to load when running with the SWARM backend.", type=str, default=None)
    parser.add_argument("--prefix",
            dest="prefix", help="A prefix to use for the CromRunner inputs directory.", type=str, default="INPUTS-CROMRUNNER")
=======
    parser.add_argument("-C", "--cromwell-path", type=str, dest="cromwell_path", default="cromwell.jar", required=False)
    parser.add_argument("-t", "--input-template", dest="template", help="Template file for WDL inputs.", required=True, type=str)
    parser.add_argument("--config", dest="config", help="An optional Cromwell config file.", required=False, type=str, default=None)
    parser.add_argument("-w", "--wdl", dest="wdl", help="A WDL script that defines a workflow.", required=True, type=str)
    parser.add_argument("-i", "--input-manifest", dest="manifest", help="A file containing inputs per instantiation, one per line, delimiter-separated, with a header that corresponds to templated input tags.", required=True, type=str)
    parser.add_argument("-d", "--delimiter", help="The delimiter used for input args in the input-file.", default=",", type=str, required=False)
    parser.add_argument("-n", "--num-concurrent-cromwells",dest="threads", help="The number of cromwell instances to spawn at one time (only applicable on local backend).", required=False, type=int, default=4)
    parser.add_argument("-B", "--backend", dest="backend", required=False, help="A backend to use for launching each cromwell instance (stage, local or swarm). Stage will write files but not run. [local]")
    parser.add_argument("--modules", dest="modules", help="The modules to load when running with the SWARM backend.", type=str, default=None)
    parser.add_argument("--prefix", dest="prefix", help="A prefix to use for the CromRunner inputs directory.", type=str, default="INPUTS-CROMRUNNER")
>>>>>>> bb2f188f
    return parser.parse_args()

if __name__ == "__main__":

    args = get_args()
    runner = CromRunner()
    runner.init(args)
    runner.create_tmp_dir()
    invoc = runner.create_cromwell_base_instantiation()
    runner.create_work_instances()
    runner.prepare_work_for_run()

    if args.backend == "swarm":
        runner.run_swarm()
<<<<<<< HEAD
    elif args.backend == "local":
=======
    if args.backend == "stage":
    	runner.run_stage()
    else:
>>>>>>> bb2f188f
        runner.run_local()
    else:
        print("Created work instances in: ", runner.input_tmp_dir_path)


<|MERGE_RESOLUTION|>--- conflicted
+++ resolved
@@ -337,29 +337,6 @@
 
 def get_args():
     parser = argparse.ArgumentParser()
-<<<<<<< HEAD
-    parser.add_argument("-C", "--cromwell-path",
-            type=str, dest="cromwell_path", default="cromwell.jar", required=False)
-    parser.add_argument("-t", "--input-template",
-            dest="template", help="Template file for WDL inputs.", required=True, type=str)
-    parser.add_argument("--config", dest="config",
-            help="An optional Cromwell config file.", required=False, type=str, default=None)
-    parser.add_argument("-w", "--wdl", dest="wdl",
-            help="A WDL script that defines a workflow.", required=True, type=str)
-    parser.add_argument("-i", "--input-manifest",
-            dest="manifest", help="A file containing inputs per instantiation, one per line, delimiter-separated, with a header that corresponds to templated input tags.", required=True, type=str)
-    parser.add_argument("-d", "--delimiter",
-            help="The delimiter used for input args in the input-file.", default=",", type=str, required=False)
-    parser.add_argument("-n", "--num-concurrent-cromwells",
-            dest="threads", help="The number of cromwell instances to spawn at one time (only applicable on local backend).", required=False, type=int, default=4)
-    parser.add_argument("-B", "--backend",
-            dest="backend", required=False,
-            help="A backend to use for launching each cromwell instance (local or swarm). [None, no work is done]", default=None)
-    parser.add_argument("--modules",
-            dest="modules", help="The modules to load when running with the SWARM backend.", type=str, default=None)
-    parser.add_argument("--prefix",
-            dest="prefix", help="A prefix to use for the CromRunner inputs directory.", type=str, default="INPUTS-CROMRUNNER")
-=======
     parser.add_argument("-C", "--cromwell-path", type=str, dest="cromwell_path", default="cromwell.jar", required=False)
     parser.add_argument("-t", "--input-template", dest="template", help="Template file for WDL inputs.", required=True, type=str)
     parser.add_argument("--config", dest="config", help="An optional Cromwell config file.", required=False, type=str, default=None)
@@ -370,7 +347,6 @@
     parser.add_argument("-B", "--backend", dest="backend", required=False, help="A backend to use for launching each cromwell instance (stage, local or swarm). Stage will write files but not run. [local]")
     parser.add_argument("--modules", dest="modules", help="The modules to load when running with the SWARM backend.", type=str, default=None)
     parser.add_argument("--prefix", dest="prefix", help="A prefix to use for the CromRunner inputs directory.", type=str, default="INPUTS-CROMRUNNER")
->>>>>>> bb2f188f
     return parser.parse_args()
 
 if __name__ == "__main__":
@@ -385,15 +361,9 @@
 
     if args.backend == "swarm":
         runner.run_swarm()
-<<<<<<< HEAD
     elif args.backend == "local":
-=======
+        runner.run_local()
     if args.backend == "stage":
     	runner.run_stage()
-    else:
->>>>>>> bb2f188f
-        runner.run_local()
-    else:
-        print("Created work instances in: ", runner.input_tmp_dir_path)
-
-
+
+
